// moon: The build system and package manager for MoonBit.
// Copyright (C) 2024 International Digital Economy Academy
//
// This program is free software: you can redistribute it and/or modify
// it under the terms of the GNU Affero General Public License as published by
// the Free Software Foundation, either version 3 of the License, or
// (at your option) any later version.
//
// This program is distributed in the hope that it will be useful,
// but WITHOUT ANY WARRANTY; without even the implied warranty of
// MERCHANTABILITY or FITNESS FOR A PARTICULAR PURPOSE.  See the
// GNU Affero General Public License for more details.
//
// You should have received a copy of the GNU Affero General Public License
// along with this program.  If not, see <https://www.gnu.org/licenses/>.
//
// For inquiries, you can contact us via e-mail at jichuruanjian@idea.edu.cn.

use anyhow::{bail, Context, Ok};
use moonutil::compiler_flags::{
    make_archiver_command, make_cc_command, ArchiverConfigBuilder, CCConfigBuilder, OptLevel,
    OutputType, CC,
};
use moonutil::module::ModuleDB;
use moonutil::moon_dir::MOON_DIRS;
use moonutil::package::{JsFormat, LinkDepItem, Package};

use super::cmd_builder::CommandBuilder;
use super::n2_errors::{N2Error, N2ErrorKind};
use crate::gen::MiAlias;
use std::path::{Path, PathBuf};
use std::rc::Rc;

use moonutil::common::{
    BuildOpt, MoonbuildOpt, MooncOpt, TargetBackend, A_EXT, MOONBITLANG_CORE, MOON_PKG_JSON, O_EXT,
};
use n2::graph::{self as n2graph, Build, BuildIns, BuildOuts, FileLoc};
use n2::load::State;
use n2::smallmap::SmallMap;

#[derive(Debug)]
pub struct BuildDepItem {
    pub core_out: String,
    pub mi_out: String,
    pub mbt_deps: Vec<String>,
    pub mi_deps: Vec<MiAlias>, // do not need add parent's mi files
    pub package_full_name: String,
    pub package_source_dir: String,
    pub warn_list: Option<String>,
    pub alert_list: Option<String>,
    pub is_main: bool,
    pub is_third_party: bool,
    pub enable_value_tracing: bool,
}

type BuildLinkDepItem = moonutil::package::LinkDepItem;

#[derive(Debug)]
pub struct N2BuildInput {
    pub build_items: Vec<BuildDepItem>,
    pub link_items: Vec<BuildLinkDepItem>, // entry points
    pub compile_stub_items: Vec<BuildLinkDepItem>,
}

fn to_opt_level(release: bool, debug: bool) -> OptLevel {
    match (release, debug) {
        (true, false) => OptLevel::Speed,
        (true, true) => OptLevel::Debug,
        (false, true) => OptLevel::Debug,
        (false, false) => OptLevel::None,
    }
}

pub fn gen_build_build_item(
    m: &ModuleDB,
    pkg: &Package,
    moonc_opt: &MooncOpt,
) -> anyhow::Result<BuildDepItem> {
    let core_out = pkg.artifact.with_extension("core");
    let mi_out = pkg.artifact.with_extension("mi");

    let backend_filtered = moonutil::common::backend_filter(
        &pkg.files,
        moonc_opt.build_opt.debug_flag,
        moonc_opt.build_opt.target_backend,
    );

    let mbt_deps = backend_filtered
        .iter()
        .filter(|f| {
            !f.file_name()
                .unwrap()
                .to_str()
                .unwrap()
                .ends_with("_test.mbt")
        })
        .map(|f| f.display().to_string())
        .collect::<Vec<_>>();

    let mut mi_deps = vec![];

    for dep in pkg.imports.iter() {
        let full_import_name = dep.path.make_full_path();
        if !m.contains_package(&full_import_name) {
            bail!(
                "{}: the imported package `{}` could not be located.",
                m.source_dir
                    .join(pkg.rel.fs_full_name())
                    .join(MOON_PKG_JSON)
                    .display(),
                full_import_name,
            );
        }
        let cur_pkg = m.get_package_by_name(&full_import_name);
        let d = cur_pkg.artifact.with_extension("mi");
        let alias = dep.alias.clone().unwrap_or(cur_pkg.last_name().into());
        mi_deps.push(MiAlias {
            name: d.display().to_string(),
            alias,
        });
    }

    let package_full_name = pkg.full_name();
    let package_source_dir: String = pkg.root_path.to_string_lossy().into_owned();

    Ok(BuildDepItem {
        core_out: core_out.display().to_string(),
        mi_out: mi_out.display().to_string(),
        mbt_deps,
        mi_deps,
        package_full_name,
        package_source_dir,
        warn_list: pkg.warn_list.clone(),
        alert_list: pkg.alert_list.clone(),
        is_main: pkg.is_main,
        is_third_party: pkg.is_third_party,
        enable_value_tracing: pkg.enable_value_tracing,
    })
}

pub fn gen_build_link_item(
    m: &ModuleDB,
    pkg: &Package,
    _moonc_opt: &MooncOpt,
) -> anyhow::Result<BuildLinkDepItem> {
    let out = pkg.artifact.with_extension("wat"); // TODO: extension is determined by build option
    let package_full_name = pkg.full_name();

    let tp = super::util::topo_from_node(m, pkg)?;
    let core_deps = super::util::nodes_to_cores(m, &tp);
    let package_sources = super::util::nodes_to_pkg_sources(m, &tp);

    Ok(BuildLinkDepItem {
        out: out.display().to_string(),
        core_deps,
        package_sources,
        package_full_name,
        package_path: pkg.root_path.clone(),
        link: pkg.link.clone(),
        install_path: pkg.install_path.clone(),
        bin_name: pkg.bin_name.clone(),
        stub_static_lib: pkg.stub_static_lib.clone(),
    })
}

pub fn gen_build(
    m: &ModuleDB,
    moonc_opt: &MooncOpt,
    moonbuild_opt: &MoonbuildOpt,
) -> anyhow::Result<N2BuildInput> {
    let mut build_items = vec![];
    let mut link_items = vec![];
    let mut compile_stub_items = vec![];

    let pkgs_to_build = if let Some(BuildOpt {
        filter_package: Some(filter_package),
        ..
    }) = moonbuild_opt.build_opt.as_ref()
    {
        &m.get_filtered_packages_and_its_deps_by_pkgname(filter_package)?
    } else {
        m.get_all_packages()
    };

    for (_, pkg) in pkgs_to_build {
        let is_main = pkg.is_main;

        build_items.push(gen_build_build_item(m, pkg, moonc_opt)?);

        if pkg.stub_static_lib.is_some() {
            compile_stub_items.push(BuildLinkDepItem {
                out: pkg.artifact.with_extension(O_EXT).display().to_string(),
                core_deps: vec![],
                package_sources: vec![],
                package_full_name: pkg.full_name(),
                package_path: pkg.root_path.clone(),
                link: pkg.link.clone(),
                install_path: None,
                bin_name: None,
                stub_static_lib: pkg.stub_static_lib.clone(),
            });
        }

        if (is_main || pkg.need_link) && !pkg.is_third_party {
            // link need add *.core files recursively
            link_items.push(gen_build_link_item(m, pkg, moonc_opt)?);
        }
    }
    Ok(N2BuildInput {
        build_items,
        link_items,
        compile_stub_items,
    })
}

pub fn gen_build_command(
    graph: &mut n2graph::Graph,
    item: &BuildDepItem,
    moonc_opt: &MooncOpt,
) -> (Build, n2graph::FileId) {
    let core_output_id = graph.files.id_from_canonical(item.core_out.clone());
    let mi_output_id = graph.files.id_from_canonical(item.mi_out.clone());

    let loc = FileLoc {
        filename: Rc::new(PathBuf::from("build")),
        line: 0,
    };

    let mut inputs = item.mbt_deps.clone();
    inputs.extend(item.mi_deps.iter().map(|a| a.name.clone()));
    let input_ids = inputs
        .into_iter()
        .map(|f| graph.files.id_from_canonical(f))
        .collect::<Vec<_>>();

    let mi_files_with_alias: Vec<String> = item
        .mi_deps
        .iter()
        .map(|a| format!("{}:{}", a.name, a.alias))
        .collect();

    let len = input_ids.len();

    let ins = BuildIns {
        ids: input_ids,
        explicit: len,
        implicit: 0,
        order_only: 0,
    };

    let outs = BuildOuts {
        ids: vec![core_output_id, mi_output_id],
        explicit: 1,
    };

    // WORKAROUND: do not test coverage on coverage library itself, because of cyclic dependency
    let enable_coverage = moonc_opt.build_opt.enable_coverage
        && !super::is_skip_coverage_lib(&item.package_full_name)
        && !item.is_third_party;
    // WORKAROUND: lang core/builtin and core/coverage should be able to cover themselves
    let self_coverage = enable_coverage && super::is_self_coverage_lib(&item.package_full_name);

    let mut build = Build::new(loc, ins, outs);

    let (debug_flag, strip_flag) = (
        moonc_opt.build_opt.debug_flag,
        moonc_opt.build_opt.strip_flag,
    );

    let command = CommandBuilder::new("moonc")
        .arg("build-package")
        .args_with_cond(moonc_opt.render, vec!["-error-format", "json"])
        .args_with_cond(
            moonc_opt.build_opt.deny_warn,
            // the default strategy for warn and alert is +a-31-32 and +all-raise-throw-unsafe+deprecated
            // we replace + with @ to tell moonc treat warning as error
            [
                "-w",
                "@a-31-32",
                "-alert",
                "@all-raise-throw-unsafe+deprecated",
            ],
        )
        .args(&item.mbt_deps)
        .lazy_args_with_cond(item.warn_list.is_some(), || {
            vec!["-w".to_string(), item.warn_list.clone().unwrap()]
        })
        .lazy_args_with_cond(item.alert_list.is_some(), || {
            vec!["-alert".to_string(), item.alert_list.clone().unwrap()]
        })
        .args_with_cond(item.is_third_party, ["-w", "-a", "-alert", "-all"])
        .arg("-o")
        .arg(&item.core_out)
        .arg("-pkg")
        .arg(&item.package_full_name)
        .arg_with_cond(item.is_main, "-is-main")
        .args_with_cond(
            !moonc_opt.nostd,
            [
                "-std-path",
                moonutil::moon_dir::core_bundle(moonc_opt.link_opt.target_backend)
                    .to_str()
                    .unwrap(),
            ],
        )
        .args_with_prefix_separator(mi_files_with_alias, "-i")
        .arg("-pkg-sources")
        .arg(&format!(
            "{}:{}",
            &item.package_full_name, &item.package_source_dir
        ))
        .args(["-target", moonc_opt.build_opt.target_backend.to_flag()])
        .args_with_cond(debug_flag && !strip_flag, vec!["-g", "-O0"])
        .arg_with_cond(debug_flag && strip_flag, "-O0")
        .arg_with_cond(!debug_flag && !strip_flag, "-g")
        // .arg_with_cond(!debug_flag && strip_flag, "")
        .arg_with_cond(moonc_opt.link_opt.source_map, "-source-map")
        .arg_with_cond(enable_coverage, "-enable-coverage")
        .arg_with_cond(self_coverage, "-coverage-package-override=@self")
        .args(moonc_opt.extra_build_opt.iter())
        .arg_with_cond(item.enable_value_tracing, "-enable-value-tracing")
        .build();
    log::debug!("Command: {}", command);
    build.cmdline = Some(command);
    build.desc = Some(format!("build-package: {}", item.package_full_name));
    (build, core_output_id)
}

pub fn gen_link_command(
    graph: &mut n2graph::Graph,
    item: &BuildLinkDepItem,
    moonc_opt: &MooncOpt,
) -> (Build, n2graph::FileId) {
    let artifact_output_path = PathBuf::from(&item.out)
        .with_extension(moonc_opt.link_opt.output_format.to_str())
        .display()
        .to_string();

    let artifact_id = graph.files.id_from_canonical(artifact_output_path.clone());

    let loc = FileLoc {
        filename: Rc::new(PathBuf::from("build")),
        line: 0,
    };

    let input_ids = item
        .core_deps
        .iter()
        .map(|f| graph.files.id_from_canonical(f.clone()))
        .collect::<Vec<_>>();
    let len = input_ids.len();

    let ins = BuildIns {
        ids: input_ids,
        explicit: len,
        implicit: 0,
        order_only: 0,
    };

    let outs = BuildOuts {
        ids: vec![artifact_id],
        explicit: 1,
    };

    let mut build = Build::new(loc, ins, outs);

    let exports = item.exports(moonc_opt.link_opt.target_backend);
    let export_memory_name = item.export_memory_name(moonc_opt.link_opt.target_backend);
    let heap_start_address = item.heap_start_address(moonc_opt.link_opt.target_backend);
    let import_memory = item.import_memory(moonc_opt.link_opt.target_backend);
    let memory_limits = item.memory_limits(moonc_opt.link_opt.target_backend);
    let shared_memory = item.shared_memory(moonc_opt.link_opt.target_backend);
    let link_flags = item.link_flags(moonc_opt.link_opt.target_backend);

    let (debug_flag, strip_flag) = (
        moonc_opt.build_opt.debug_flag,
        moonc_opt.build_opt.strip_flag,
    );

    let command = CommandBuilder::new("moonc")
        .arg("link-core")
        .arg_with_cond(
            !moonc_opt.nostd,
            moonutil::moon_dir::core_core(moonc_opt.link_opt.target_backend)
                .to_str()
                .unwrap(),
        )
        .args(&item.core_deps)
        .arg("-main")
        .arg(&item.package_full_name)
        .arg("-o")
        .arg(&artifact_output_path)
        .arg("-pkg-config-path") // tell moonc where moon.pkg.json is
        .arg(&item.package_path.join(MOON_PKG_JSON).display().to_string())
        .args_with_prefix_separator(
            item.package_sources
                .iter()
                .map(|(pkg, src)| format!("{}:{}", pkg, src)),
            "-pkg-sources",
        )
        .args_with_cond(
            !moonc_opt.nostd,
            [
                "-pkg-sources",
                &format!(
                    "{}:{}",
                    MOONBITLANG_CORE,
                    &moonutil::moon_dir::core().display()
                ),
            ],
        )
        .args(["-target", moonc_opt.link_opt.target_backend.to_flag()])
        .args_with_cond(debug_flag && !strip_flag, vec!["-g", "-O0"])
        .arg_with_cond(debug_flag && strip_flag, "-O0")
        .arg_with_cond(!debug_flag && !strip_flag, "-g")
        // .arg_with_cond(!debug_flag && strip_flag, "")
        .arg_with_cond(moonc_opt.link_opt.source_map, "-source-map")
        .lazy_args_with_cond(exports.is_some(), || {
            let es = exports.unwrap();
            if es.is_empty() {
                vec!["".to_string()]
            } else {
                vec![format!(
                    "-exported_functions={}",
                    exports.unwrap().join(",")
                )]
            }
        })
        .lazy_args_with_cond(export_memory_name.is_some(), || {
            vec![
                "-export-memory-name".to_string(),
                export_memory_name.unwrap().to_string(),
            ]
        })
        .lazy_args_with_cond(import_memory.is_some(), || {
            let im = import_memory.unwrap();
            vec![
                "-import-memory-module".to_string(),
                im.module.clone(),
                "-import-memory-name".to_string(),
                im.name.clone(),
            ]
        })
        .lazy_args_with_cond(memory_limits.is_some(), || {
            let ml = memory_limits.unwrap();
            vec![
                "-memory-limits-min".to_string(),
                ml.min.to_string(),
                "-memory-limits-max".to_string(),
                ml.max.to_string(),
            ]
        })
        .lazy_args_with_cond(shared_memory.is_some(), || {
            let sm = shared_memory.unwrap_or(false);
            let mut args = vec![];
            if sm {
                args.push("-shared-memory".to_string())
            }
            args
        })
        .lazy_args_with_cond(heap_start_address.is_some(), || {
            vec![
                "-heap-start-address".to_string(),
                heap_start_address.unwrap().to_string(),
            ]
        })
        .lazy_args_with_cond(link_flags.is_some(), || link_flags.unwrap().into())
        .lazy_args_with_cond(
            moonc_opt.link_opt.target_backend == moonutil::common::TargetBackend::Js
                && item.link.is_some()
                && item.link.as_ref().unwrap().js.is_some(),
            || {
                let js = item.link.as_ref().unwrap().js.as_ref().unwrap();
                if js.format.is_some() {
                    vec![
                        "-js-format".to_string(),
                        js.format.unwrap().to_flag().to_string(),
                    ]
                } else {
                    vec![
                        "-js-format".to_string(),
                        JsFormat::default().to_flag().to_string(),
                    ]
                }
            },
        )
        .args(moonc_opt.extra_link_opt.iter())
        .build();
    log::debug!("Command: {}", command);
    build.cmdline = Some(command);
    build.desc = Some(format!("link-core: {}", item.package_full_name));
    (build, artifact_id)
}

pub fn gen_compile_runtime_command(
    graph: &mut n2graph::Graph,
    target_dir: &Path,
) -> (Build, String) {
    let runtime_dot_c_path = &MOON_DIRS.moon_lib_path.join("runtime.c");

    let ins = BuildIns {
        ids: vec![graph
            .files
            .id_from_canonical(runtime_dot_c_path.display().to_string())],
        explicit: 1,
        implicit: 0,
        order_only: 0,
    };

    let artifact_output_path = target_dir
        .join(format!("runtime.{}", O_EXT))
        .display()
        .to_string();

    let artifact_id = graph.files.id_from_canonical(artifact_output_path.clone());
    let outs = BuildOuts {
        ids: vec![artifact_id],
        explicit: 1,
    };

    let loc = FileLoc {
        filename: Rc::new(PathBuf::from("compile-runtime")),
        line: 0,
    };

    let cc_cmd = make_cc_command(
        CC::default(),
        None,
        CCConfigBuilder::default()
            .no_sys_header(true)
            .output_ty(OutputType::Object)
            .opt_level(OptLevel::Speed)
            .debug_info(true)
            .link_moonbitrun(false)
            .use_shared_runtime(false)
            .build()
            .unwrap(),
        &[],
        &[&runtime_dot_c_path.display().to_string()],
        &target_dir.display().to_string(),
        &artifact_output_path,
    );

    let command = CommandBuilder::from_iter(cc_cmd).build();
    log::debug!("Command: {}", command);
    let mut build = Build::new(loc, ins, outs);
    build.cmdline = Some(command);
    build.desc = Some(format!("compile-runtime: {}", runtime_dot_c_path.display()));
    (build, artifact_output_path)
}

pub fn gen_compile_shared_runtime_command(
    graph: &mut n2graph::Graph,
    target_dir: &Path,
) -> (Build, String) {
    let runtime_dot_c_path = &MOON_DIRS
        .moon_lib_path
        .join("runtime.c")
        .display()
        .to_string();

    let artifact_output_path = target_dir
        .join(format!("runtime.{}", moonutil::common::DYN_EXT))
        .display()
        .to_string();

    let ins = BuildIns {
        ids: vec![graph.files.id_from_canonical(runtime_dot_c_path.clone())],
        explicit: 1,
        implicit: 0,
        order_only: 0,
    };

    let artifact_id = graph.files.id_from_canonical(artifact_output_path.clone());
    let outs = BuildOuts {
        ids: vec![artifact_id],
        explicit: 1,
    };

    let loc = FileLoc {
        filename: Rc::new(PathBuf::from("compile-shared-runtime")),
        line: 0,
    };

    let cc_cmd = make_cc_command(
        CC::default(),
        None,
        CCConfigBuilder::default()
            .no_sys_header(true)
            .output_ty(OutputType::SharedLib)
            .opt_level(OptLevel::Speed)
            .debug_info(true)
            .link_moonbitrun(false)
            .use_shared_runtime(false)
            .build()
            .unwrap(),
        &[],
        &[&runtime_dot_c_path],
        &target_dir.display().to_string(),
        &artifact_output_path,
    );

    let command = CommandBuilder::from_iter(cc_cmd).build();

    log::debug!("Command: {}", command);
    let mut build = Build::new(loc, ins, outs);
    build.cmdline = Some(command);
    build.desc = Some(format!("compile-shared-runtime: {}", artifact_output_path));
    (build, artifact_output_path)
}

pub fn gen_compile_exe_command(
    graph: &mut n2graph::Graph,
    item: &BuildLinkDepItem,
    moonc_opt: &MooncOpt,
    moonbuild_opt: &MoonbuildOpt,
    runtime_path: String,
) -> (Build, n2graph::FileId) {
    let path = PathBuf::from(&item.out);

    let target_dir = path.parent().unwrap();

    let c_artifact_path = path.with_extension("c").display().to_string();

    let artifact_output_path =
        path.with_extension(moonc_opt.link_opt.target_backend.to_extension());

    let artifact_id = graph
        .files
        .id_from_canonical(artifact_output_path.display().to_string());

    let loc = FileLoc {
        filename: Rc::new(PathBuf::from("compile-exe")),
        line: 0,
    };

    let mut input_ids = vec![
        graph.files.id_from_canonical(c_artifact_path.clone()),
        graph.files.id_from_canonical(runtime_path.clone()),
    ];
    let mut input_cnt = input_ids.len();
    let native_stub_deps = item.native_stub_deps();
    if let Some(native_stub_deps) = native_stub_deps {
        input_cnt += native_stub_deps.len();
        input_ids.extend(
            native_stub_deps
                .iter()
                .map(|f| graph.files.id_from_canonical(f.clone())),
        );
    }

    let ins = BuildIns {
        ids: input_ids,
        explicit: input_cnt,
        implicit: 0,
        order_only: 0,
    };

    let outs = BuildOuts {
        ids: vec![artifact_id],
        explicit: 1,
    };

    let mut build = Build::new(loc, ins, outs);

    let native_cc = item.native_cc(moonc_opt.link_opt.target_backend);
    let native_cc_flags = item
        .native_cc_flags(moonc_opt.link_opt.target_backend)
        .map(|it| it.split(" ").collect::<Vec<_>>())
        .unwrap_or_default();
    let native_cc_link_flags = item
        .native_cc_link_flags(moonc_opt.link_opt.target_backend)
        .map(|it| it.split(" ").collect::<Vec<_>>())
        .unwrap_or_default();

    let mut native_flags = vec![];
    native_flags.extend(native_cc_flags);
    native_flags.extend(native_cc_link_flags);

<<<<<<< HEAD
    let cpath = &c_artifact_path;
    let rtpath = &runtime_path;
    let mut sources: Vec<&str> = vec![cpath, rtpath];

    if let Some(native_stub_deps) = native_stub_deps {
        sources.extend(native_stub_deps.iter().map(|f| f.as_str()));
    }

    let cc_cmd = make_cc_command(
        CC::default(),
        native_cc.and_then(|cc| CC::try_from_path(cc).ok()),
        CCConfigBuilder::default()
            .no_sys_header(true)
            .output_ty(OutputType::Executable)
            .opt_level(to_opt_level(
                !moonc_opt.build_opt.debug_flag,
                moonc_opt.build_opt.debug_flag,
            ))
            .debug_info(moonc_opt.build_opt.debug_flag)
            .link_moonbitrun(false)
            .use_shared_runtime(moonbuild_opt.use_tcc_run)
            .build()
            .unwrap(),
        &native_flags,
        &sources,
        &target_dir.display().to_string(),
        &artifact_output_path.display().to_string(),
    );

    let command = CommandBuilder::from_iter(cc_cmd).build();
=======
    let command = CommandBuilder::new(native_cc)
        .args_with_cond(!native_cc_flags.is_empty(), native_cc_flags)
        .arg(&runtime_path)
        .arg(&c_artifact_path)
        .lazy_args_with_cond(native_stub_deps.is_some(), || {
            native_stub_deps.unwrap().into()
        })
        .args_with_cond(!native_cc_link_flags.is_empty(), native_cc_link_flags)
        .args_with_cond(
            !windows_with_cl,
            vec!["-o", &artifact_output_path.display().to_string()],
        )
        .lazy_args_with_cond(windows_with_cl, || {
            // add -FoC:\projects\core\target\native\debug\test\immut\priority_queue\
            // the last \ is necessary
            let artifact_output_dir = artifact_output_path.parent().unwrap().display().to_string();
            vec![
                format!("/Fe{}", artifact_output_path.display().to_string()),
                format!("-Fo{}\\", artifact_output_dir),
                "/wd4819".to_string(),
                "/nologo".to_string(),
            ]
        })
        .build();
>>>>>>> 59e4fd82
    log::debug!("Command: {}", command);
    build.cmdline = Some(command);
    build.desc = Some(format!("compile-exe: {}", item.package_full_name));
    (build, artifact_id)
}

pub fn gen_archive_stub_to_static_lib_command(
    graph: &mut n2graph::Graph,
    item: &LinkDepItem,
<<<<<<< HEAD
    moonc_opt: &MooncOpt,
=======
>>>>>>> 59e4fd82
) -> (Build, n2graph::FileId) {
    let out = PathBuf::from(&item.out);

    let inputs = item
        .stub_static_lib
        .as_ref()
        .unwrap()
        .iter()
        .map(|f| {
            out.parent()
                .unwrap()
                .join(f)
                .with_extension(O_EXT)
                .display()
                .to_string()
        })
        .collect::<Vec<_>>();

    let pkgname = out.file_stem().unwrap().to_str().unwrap().to_string();
    let artifact_output_path = out
        .with_file_name(format!("lib{}.{}", pkgname, A_EXT))
        .display()
        .to_string();
    let artifact_id = graph.files.id_from_canonical(artifact_output_path.clone());

    let loc = FileLoc {
        filename: Rc::new(PathBuf::from("archive-stub")),
        line: 0,
    };

    let input_ids = inputs
        .iter()
        .map(|f| graph.files.id_from_canonical(f.clone()))
        .collect::<Vec<_>>();
    let ins = BuildIns {
        ids: input_ids,
        explicit: inputs.len(),
        implicit: 0,
        order_only: 0,
    };

    let outs = BuildOuts {
        ids: vec![artifact_id],
        explicit: 1,
    };

    let mut build = Build::new(loc, ins, outs);

<<<<<<< HEAD
    let native_cc = item.native_cc(moonc_opt.link_opt.target_backend);

    let cc_cmd = make_archiver_command(
        CC::default(),
        native_cc.and_then(|cc| CC::try_from_path(cc).ok()),
        ArchiverConfigBuilder::default()
            .archive_moonbitrun(false)
            .build()
            .unwrap(),
        &inputs.iter().map(|f| f.as_str()).collect::<Vec<_>>(),
        &artifact_output_path,
    );

    let command = CommandBuilder::from_iter(cc_cmd).build();
=======
    let is_windows = cfg!(windows);
    let archiver = if is_windows { "lib" } else { "ar" };

    let command = CommandBuilder::new(archiver)
        .args_with_cond(!is_windows, vec!["rcs", &artifact_output_path])
        .args_with_cond(
            is_windows,
            vec![&format!("/Out:{}", &artifact_output_path), "/nologo"],
        )
        .args(inputs)
        .build();
    log::debug!("Command: {}", command);
>>>>>>> 59e4fd82
    build.cmdline = Some(command);
    build.desc = Some(format!("archive-stub: {}", artifact_output_path));

    (build, artifact_id)
}

pub fn gen_compile_stub_command(
    graph: &mut n2graph::Graph,
    item: &LinkDepItem,
    moonc_opt: &MooncOpt,
    moonbuild_opt: &MoonbuildOpt,
) -> Vec<(Build, n2graph::FileId)> {
    let inputs = item
        .stub_static_lib
        .as_ref()
        .unwrap()
        .iter()
        .map(|f| item.package_path.join(f));

    let mut res = vec![];

    for input in inputs {
        let artifact_output_path = PathBuf::from(&item.out)
            .with_file_name(input.with_extension(O_EXT).file_name().unwrap())
            .display()
            .to_string();
        let artifact_id = graph.files.id_from_canonical(artifact_output_path.clone());

        let loc = FileLoc {
            filename: Rc::new(PathBuf::from("compile-stub")),
            line: 0,
        };

        let input_ids = vec![graph.files.id_from_canonical(input.display().to_string())];
        let ins = BuildIns {
            ids: input_ids,
            explicit: 1,
            implicit: 0,
            order_only: 0,
        };

        let outs = BuildOuts {
            ids: vec![artifact_id],
            explicit: 1,
        };

        let mut build = Build::new(loc, ins, outs);

<<<<<<< HEAD
        let native_stub_cc = item.native_stub_cc(moonc_opt.link_opt.target_backend);
        let native_stub_cc_flags = item
            .native_stub_cc_flags(moonc_opt.link_opt.target_backend)
            .map(|it| it.split(" ").collect::<Vec<_>>())
            .unwrap_or_default();

        let cpath = &input.display().to_string();
        let sources: Vec<&str> = vec![cpath];

        let cc_cmd = make_cc_command(
            CC::default(),
            native_stub_cc.and_then(|cc| CC::try_from_path(cc).ok()),
            CCConfigBuilder::default()
                .no_sys_header(true)
                .output_ty(OutputType::Object)
                .opt_level(to_opt_level(
                    !moonc_opt.build_opt.debug_flag,
                    moonc_opt.build_opt.debug_flag,
                ))
                .debug_info(moonc_opt.build_opt.debug_flag)
                .link_moonbitrun(false)
                .use_shared_runtime(moonbuild_opt.use_tcc_run)
                .build()
                .unwrap(),
            &native_stub_cc_flags,
            &sources,
            &MOON_DIRS.moon_lib_path.display().to_string(),
            &artifact_output_path,
        );
        let command = CommandBuilder::from_iter(cc_cmd).build();
=======
        let native_cc = item.native_cc(moonc_opt.link_opt.target_backend).unwrap();

        let moon_include_path = MOON_DIRS.moon_include_path.clone();

        let windows_with_cl = cfg!(windows) && native_cc == "cl";

        let command = CommandBuilder::new(native_cc)
            .arg("-c")
            .arg(&input.display().to_string())
            .args(&["-I".to_string(), moon_include_path.display().to_string()])
            .args_with_cond(
                !windows_with_cl,
                vec!["-fwrapv".to_string(), "-fno-strict-aliasing".to_string()],
            )
            .arg_with_cond(native_cc.ends_with("tcc"), "-DMOONBIT_NATIVE_NO_SYS_HEADER")
            .args_with_cond(!windows_with_cl, vec!["-o", &artifact_output_path])
            .args_with_cond(
                windows_with_cl,
                vec![
                    format!("-Fo{}", artifact_output_path),
                    "/nologo".to_string(),
                ],
            )
            .build();
>>>>>>> 59e4fd82
        log::debug!("Command: {}", command);
        build.cmdline = Some(command);
        build.desc = Some(format!("compile-stub: {}", input.display()));
        res.push((build, artifact_id));
    }

    res
}

// for llvm target
pub fn gen_link_exe_command(
    graph: &mut n2graph::Graph,
    item: &BuildLinkDepItem,
    moonc_opt: &MooncOpt,
    moonbuild_opt: &MoonbuildOpt,
) -> (Build, n2graph::FileId) {
    let o_artifact_path = PathBuf::from(&item.out)
        .with_extension(O_EXT)
        .display()
        .to_string();

    let artifact_output_path = PathBuf::from(&item.out)
        .with_extension(moonc_opt.link_opt.target_backend.to_extension())
        .display()
        .to_string();

    let artifact_id = graph.files.id_from_canonical(artifact_output_path.clone());

    let loc = FileLoc {
        filename: Rc::new(PathBuf::from("link-exe")),
        line: 0,
    };

    let input_ids = vec![graph.files.id_from_canonical(o_artifact_path.clone())];
    let ins = BuildIns {
        ids: input_ids,
        explicit: 1,
        implicit: 0,
        order_only: 0,
    };

    let outs = BuildOuts {
        ids: vec![artifact_id],
        explicit: 1,
    };

    let mut build = Build::new(loc, ins, outs);

    let native_cc = item.native_cc(moonc_opt.link_opt.target_backend);
    let native_cc_flags = item
        .native_cc_flags(moonc_opt.link_opt.target_backend)
        .map(|it| it.split(" ").collect::<Vec<_>>())
        .unwrap_or_default();
    let native_cc_link_flags = item
        .native_cc_link_flags(moonc_opt.link_opt.target_backend)
        .map(|it| it.split(" ").collect::<Vec<_>>())
        .unwrap_or_default();

    let mut native_flags = vec![];
    native_flags.extend(native_cc_flags);
    native_flags.extend(native_cc_link_flags);

    let moon_lib_path = &MOON_DIRS.moon_lib_path;

    let runtime_c = moon_lib_path.join("runtime.c").display().to_string();
    let runtime_core = moon_lib_path.join("runtime_core.c").display().to_string();

<<<<<<< HEAD
    let sources: Vec<&str> = vec![&runtime_c, &runtime_core, &o_artifact_path];

    let cc_cmd = make_cc_command(
        CC::default(),
        native_cc.and_then(|cc| CC::try_from_path(cc).ok()),
        CCConfigBuilder::default()
            .no_sys_header(true)
            .output_ty(OutputType::Executable)
            .opt_level(to_opt_level(
                !moonc_opt.build_opt.debug_flag,
                moonc_opt.build_opt.debug_flag,
            ))
            .debug_info(moonc_opt.build_opt.debug_flag)
            .link_moonbitrun(false)
            .use_shared_runtime(moonbuild_opt.use_tcc_run)
            .build()
            .unwrap(),
        &native_flags,
        &sources,
        &moon_lib_path.display().to_string(),
        &artifact_output_path,
    );

    let command = CommandBuilder::from_iter(cc_cmd).build();
=======
    let command = CommandBuilder::new(native_cc)
        .args_with_cond(!native_cc_flags.is_empty(), native_cc_flags)
        .arg(&runtime_c)
        .arg(&runtime_core)
        .arg("-I")
        .arg(&moon_include_path.display().to_string())
        .arg(&o_artifact_path)
        .args_with_cond(!native_cc_link_flags.is_empty(), native_cc_link_flags)
        .arg("-o")
        .arg(&artifact_output_path)
        .build();
>>>>>>> 59e4fd82
    log::debug!("Command: {}", command);
    build.cmdline = Some(command);
    build.desc = Some(format!("link-exe: {}", item.package_full_name));
    (build, artifact_id)
}

pub fn gen_n2_build_state(
    input: &N2BuildInput,
    target_dir: &Path,
    moonc_opt: &MooncOpt,
    moonbuild_opt: &MoonbuildOpt,
) -> anyhow::Result<State> {
    let _ = moonbuild_opt;
    let mut graph = n2graph::Graph::default();
    let mut default = vec![];

    for item in input.build_items.iter() {
        let (build, fid) = gen_build_command(&mut graph, item, moonc_opt);
        graph.add_build(build)?;
        default.push(fid);
    }

    let is_native_backend = moonc_opt.link_opt.target_backend == TargetBackend::Native;

    let is_llvm_backend = moonc_opt.link_opt.target_backend == TargetBackend::LLVM;

    // compile runtime.o, it will be the dependency of gen_compile_exe_command
    let mut runtime_o_path = String::new();

    if is_native_backend {
        fn gen_shared_runtime(
            graph: &mut n2graph::Graph,
            target_dir: &Path,
            default: &mut Vec<n2graph::FileId>,
        ) -> anyhow::Result<String> {
            let (build, path) = gen_compile_shared_runtime_command(graph, target_dir);
            graph.add_build(build)?;
            // we explicitly add it to default because shared runtime is not a target or depended by any target
            default.push(graph.files.id_from_canonical(path.clone()));
            Ok(path)
        }

        fn gen_runtime(graph: &mut n2graph::Graph, target_dir: &Path) -> anyhow::Result<String> {
            let (build, path) = gen_compile_runtime_command(graph, target_dir);
            graph.add_build(build)?;
            Ok(path)
        }

        if moonbuild_opt.use_tcc_run {
            gen_shared_runtime(&mut graph, target_dir, &mut default)?;
        } else {
            runtime_o_path = gen_runtime(&mut graph, target_dir)?;
        }
    }

    let mut has_link_item = false;
    for item in input.link_items.iter() {
        if !has_link_item {
            has_link_item = true;
            default.clear();
        }
        let (build, fid) = gen_link_command(&mut graph, item, moonc_opt);
        let mut default_fid = fid;
        graph.add_build(build)?;

        if is_native_backend && !moonbuild_opt.use_tcc_run {
            let (build, fid) = gen_compile_exe_command(
                &mut graph,
                item,
                moonc_opt,
                moonbuild_opt,
                runtime_o_path.clone(),
            );
            graph.add_build(build)?;
            default_fid = fid;
        }
        if is_llvm_backend {
            let (build, fid) = gen_link_exe_command(&mut graph, item, moonc_opt, moonbuild_opt);
            graph.add_build(build)?;
            default_fid = fid;
        }

        default.push(default_fid);

        // if we need to install the artifact to a specific path
        if let Some(install_path) = item.install_path.as_ref() {
            let bin_script_content = if cfg!(target_os = "windows") {
                include_str!(concat!(
                    env!("CARGO_MANIFEST_DIR"),
                    "/../moonbuild/template/moon_bin_script_template/windows.ps1"
                ))
            } else {
                include_str!(concat!(
                    env!("CARGO_MANIFEST_DIR"),
                    "/../moonbuild/template/moon_bin_script_template/unix.sh"
                ))
            };

            let bin_script_name = item.bin_name.clone().unwrap_or(
                PathBuf::from(&item.out)
                    .file_stem()
                    .unwrap()
                    .to_str()
                    .unwrap()
                    .to_string(),
            );
            #[cfg(target_os = "windows")]
            let bin_script_name = PathBuf::from(&bin_script_name)
                .with_extension("ps1")
                .display()
                .to_string();

            let bin_script_path = install_path.join(bin_script_name);
            if bin_script_path.exists() && bin_script_path.is_dir() {
                anyhow::bail!(
                    "bin install failed, there is a directory {:?} already exists",
                    bin_script_path
                );
            }

            if !bin_script_path.exists() {
                let artifact_output_path = PathBuf::from(&item.out)
                    .with_extension(moonc_opt.link_opt.output_format.to_str())
                    .display()
                    .to_string();

                let runtime = match moonc_opt.link_opt.target_backend {
                    TargetBackend::Native | TargetBackend::LLVM => "".to_string(),
                    TargetBackend::Wasm | TargetBackend::WasmGC => "moonrun".to_string(),
                    TargetBackend::Js => "node".to_string(),
                };

                let bin_script_content = bin_script_content
                    .replace("$runtime", &runtime)
                    .replace("$artifact_output_path", &artifact_output_path);

                std::fs::write(&bin_script_path, bin_script_content).with_context(|| {
                    format!("Failed to write bin script to {:?}", bin_script_path)
                })?;
                #[cfg(unix)]
                {
                    std::fs::set_permissions(
                        &bin_script_path,
                        std::os::unix::fs::PermissionsExt::from_mode(0o755),
                    )
                    .with_context(|| {
                        format!("Failed to set permissions for {:?}", bin_script_path)
                    })?;
                }
            }
        }
    }

    if is_native_backend {
        for item in input.compile_stub_items.iter() {
            let builds = gen_compile_stub_command(&mut graph, item, moonc_opt, moonbuild_opt);
            for (build, fid) in builds {
                graph.add_build(build)?;
                // add the fid to default, since we want stub.c to be compiled for a non-main package
                default.push(fid);
            }
<<<<<<< HEAD
            let (build, _) = gen_archive_stub_to_static_lib_command(&mut graph, item, moonc_opt);
=======
            let (build, _) = gen_archive_stub_to_static_lib_command(&mut graph, item);
>>>>>>> 59e4fd82
            graph.add_build(build)?;
        }
    }

    let mut hashes = n2graph::Hashes::default();
    let n2_db_path = &target_dir.join("build.moon_db");
    let db = n2::db::open(n2_db_path, &mut graph, &mut hashes).map_err(|e| N2Error {
        source: N2ErrorKind::DBOpenError(e),
    })?;

    Ok(State {
        graph,
        db,
        hashes,
        default,
        pools: SmallMap::default(),
    })
}<|MERGE_RESOLUTION|>--- conflicted
+++ resolved
@@ -677,7 +677,6 @@
     native_flags.extend(native_cc_flags);
     native_flags.extend(native_cc_link_flags);
 
-<<<<<<< HEAD
     let cpath = &c_artifact_path;
     let rtpath = &runtime_path;
     let mut sources: Vec<&str> = vec![cpath, rtpath];
@@ -708,32 +707,6 @@
     );
 
     let command = CommandBuilder::from_iter(cc_cmd).build();
-=======
-    let command = CommandBuilder::new(native_cc)
-        .args_with_cond(!native_cc_flags.is_empty(), native_cc_flags)
-        .arg(&runtime_path)
-        .arg(&c_artifact_path)
-        .lazy_args_with_cond(native_stub_deps.is_some(), || {
-            native_stub_deps.unwrap().into()
-        })
-        .args_with_cond(!native_cc_link_flags.is_empty(), native_cc_link_flags)
-        .args_with_cond(
-            !windows_with_cl,
-            vec!["-o", &artifact_output_path.display().to_string()],
-        )
-        .lazy_args_with_cond(windows_with_cl, || {
-            // add -FoC:\projects\core\target\native\debug\test\immut\priority_queue\
-            // the last \ is necessary
-            let artifact_output_dir = artifact_output_path.parent().unwrap().display().to_string();
-            vec![
-                format!("/Fe{}", artifact_output_path.display().to_string()),
-                format!("-Fo{}\\", artifact_output_dir),
-                "/wd4819".to_string(),
-                "/nologo".to_string(),
-            ]
-        })
-        .build();
->>>>>>> 59e4fd82
     log::debug!("Command: {}", command);
     build.cmdline = Some(command);
     build.desc = Some(format!("compile-exe: {}", item.package_full_name));
@@ -743,10 +716,7 @@
 pub fn gen_archive_stub_to_static_lib_command(
     graph: &mut n2graph::Graph,
     item: &LinkDepItem,
-<<<<<<< HEAD
     moonc_opt: &MooncOpt,
-=======
->>>>>>> 59e4fd82
 ) -> (Build, n2graph::FileId) {
     let out = PathBuf::from(&item.out);
 
@@ -795,7 +765,6 @@
 
     let mut build = Build::new(loc, ins, outs);
 
-<<<<<<< HEAD
     let native_cc = item.native_cc(moonc_opt.link_opt.target_backend);
 
     let cc_cmd = make_archiver_command(
@@ -810,20 +779,6 @@
     );
 
     let command = CommandBuilder::from_iter(cc_cmd).build();
-=======
-    let is_windows = cfg!(windows);
-    let archiver = if is_windows { "lib" } else { "ar" };
-
-    let command = CommandBuilder::new(archiver)
-        .args_with_cond(!is_windows, vec!["rcs", &artifact_output_path])
-        .args_with_cond(
-            is_windows,
-            vec![&format!("/Out:{}", &artifact_output_path), "/nologo"],
-        )
-        .args(inputs)
-        .build();
-    log::debug!("Command: {}", command);
->>>>>>> 59e4fd82
     build.cmdline = Some(command);
     build.desc = Some(format!("archive-stub: {}", artifact_output_path));
 
@@ -872,7 +827,6 @@
 
         let mut build = Build::new(loc, ins, outs);
 
-<<<<<<< HEAD
         let native_stub_cc = item.native_stub_cc(moonc_opt.link_opt.target_backend);
         let native_stub_cc_flags = item
             .native_stub_cc_flags(moonc_opt.link_opt.target_backend)
@@ -903,32 +857,6 @@
             &artifact_output_path,
         );
         let command = CommandBuilder::from_iter(cc_cmd).build();
-=======
-        let native_cc = item.native_cc(moonc_opt.link_opt.target_backend).unwrap();
-
-        let moon_include_path = MOON_DIRS.moon_include_path.clone();
-
-        let windows_with_cl = cfg!(windows) && native_cc == "cl";
-
-        let command = CommandBuilder::new(native_cc)
-            .arg("-c")
-            .arg(&input.display().to_string())
-            .args(&["-I".to_string(), moon_include_path.display().to_string()])
-            .args_with_cond(
-                !windows_with_cl,
-                vec!["-fwrapv".to_string(), "-fno-strict-aliasing".to_string()],
-            )
-            .arg_with_cond(native_cc.ends_with("tcc"), "-DMOONBIT_NATIVE_NO_SYS_HEADER")
-            .args_with_cond(!windows_with_cl, vec!["-o", &artifact_output_path])
-            .args_with_cond(
-                windows_with_cl,
-                vec![
-                    format!("-Fo{}", artifact_output_path),
-                    "/nologo".to_string(),
-                ],
-            )
-            .build();
->>>>>>> 59e4fd82
         log::debug!("Command: {}", command);
         build.cmdline = Some(command);
         build.desc = Some(format!("compile-stub: {}", input.display()));
@@ -996,7 +924,6 @@
     let runtime_c = moon_lib_path.join("runtime.c").display().to_string();
     let runtime_core = moon_lib_path.join("runtime_core.c").display().to_string();
 
-<<<<<<< HEAD
     let sources: Vec<&str> = vec![&runtime_c, &runtime_core, &o_artifact_path];
 
     let cc_cmd = make_cc_command(
@@ -1021,19 +948,6 @@
     );
 
     let command = CommandBuilder::from_iter(cc_cmd).build();
-=======
-    let command = CommandBuilder::new(native_cc)
-        .args_with_cond(!native_cc_flags.is_empty(), native_cc_flags)
-        .arg(&runtime_c)
-        .arg(&runtime_core)
-        .arg("-I")
-        .arg(&moon_include_path.display().to_string())
-        .arg(&o_artifact_path)
-        .args_with_cond(!native_cc_link_flags.is_empty(), native_cc_link_flags)
-        .arg("-o")
-        .arg(&artifact_output_path)
-        .build();
->>>>>>> 59e4fd82
     log::debug!("Command: {}", command);
     build.cmdline = Some(command);
     build.desc = Some(format!("link-exe: {}", item.package_full_name));
@@ -1195,11 +1109,7 @@
                 // add the fid to default, since we want stub.c to be compiled for a non-main package
                 default.push(fid);
             }
-<<<<<<< HEAD
             let (build, _) = gen_archive_stub_to_static_lib_command(&mut graph, item, moonc_opt);
-=======
-            let (build, _) = gen_archive_stub_to_static_lib_command(&mut graph, item);
->>>>>>> 59e4fd82
             graph.add_build(build)?;
         }
     }
